--- conflicted
+++ resolved
@@ -1,15 +1,10 @@
 //! This part of the library is designed for mathematics and physics - evaluating postfix-notation expressions, unions on customised sets or temperature conversion;Those features are among those implemented for LibRapid.
-<<<<<<< HEAD
-mod ztheory;
-=======
 mod ztheory; 
 mod fast_primes;
-
->>>>>>> 5d1f323f
 pub mod general;
 pub mod constants;
 pub mod sets;
 pub mod vectors;
 pub mod postfix;
 pub mod unit_conversion;
-pub mod primes;
+pub mod primes;